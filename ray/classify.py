#!/usr/bin/env python

# system modules
import sys, os, argparse
import cPickle
import logging
from math import sqrt
from abc import ABCMeta, abstractmethod

# libraries
import h5py
import time
import itertools
from numpy import bool, array, double, zeros, mean, random, concatenate, where,\
    uint8, ones, float32, uint32, unique, newaxis, zeros_like, arange, floor, \
    histogram, seterr, __version__ as numpy_version, unravel_index, diff, \
    nonzero, sort, log, inf, argsort, repeat, ones_like, cov, arccos, dot, \
    pi, isfinite
seterr(divide='ignore')
from numpy.linalg import det, eig, norm
<<<<<<< HEAD
from scipy import arange
from scipy.misc import factorial
=======
from scipy.misc.common import factorial
>>>>>>> 8e3fabd2
from scipy.ndimage import binary_erosion
try:
    from scipy.spatial import Delaunay
except ImportError:
    logging.warning('Unable to load scipy.spatial.Delaunay. '+
        'Convex hull features not available.')
from scipy.misc import comb as nchoosek
from scipy.stats import sem
try:
    from scikits.learn.svm import SVC
    from scikits.learn.linear_model import LogisticRegression, LinearRegression
except ImportError:
    logging.warning('scikits.learn not found. SVC, Regression not available.')
from evaluate import xlogx
try:
    from vigra.learning import RandomForest as VigraRandomForest
    from vigra.__version__ import version as vigra_version
    vigra_version = tuple(map(int, vigra_version.split('.')))
except ImportError:
    logging.warning(' vigra library is not available. '+
        'Cannot use random forest classifier.')
    pass

# local imports
import morpho
import iterprogress as ip
from imio import read_h5_stack, write_h5_stack, write_image_stack
from adaboost import AdaBoost

class NullFeatureManager(object):
    def __init__(self, *args, **kwargs):
        self.default_cache = 'feature-cache'
    def __len__(self, *args, **kwargs):
        return 0
    def __call__(self, g, n1, n2=None):
        return self.compute_features(g, n1, n2)

    def compute_features(self, g, n1, n2=None):
        if n2 is None:
            c1 = g.node[n1][self.default_cache]
            return self.compute_node_features(g, n1, c1)
        if len(g.node[n1]['extent']) > len(g.node[n2]['extent']):
            n1, n2 = n2, n1 # smaller node first
        c1, c2, ce = [d[self.default_cache] for d in 
                            [g.node[n1], g.node[n2], g[n1][n2]]]
        return concatenate((
            self.compute_node_features(g, n1, c1),
            self.compute_node_features(g, n2, c2),
            self.compute_edge_features(g, n1, n2, ce),
            self.compute_difference_features(g, n1, n2, c1, c2)
        ))
    def create_node_cache(self, *args, **kwargs):
        return array([])
    def create_edge_cache(self, *args, **kwargs):
        return array([])
    def update_node_cache(self, *args, **kwargs):
        pass
    def update_edge_cache(self, *args, **kwargs):
        pass
    def pixelwise_update_node_cache(self, *args, **kwargs):
        pass
    def pixelwise_update_edge_cache(self, *args, **kwargs):
        pass
    def compute_node_features(self, *args, **kwargs):
        return array([])
    def compute_edge_features(self, *args, **kwargs):
        return array([])
    def compute_difference_features(self, *args, **kwargs):
        return array([])
    

class MomentsFeatureManager(NullFeatureManager):
    def __init__(self, nmoments=4, use_diff_features=True, oriented=False, *args, **kwargs):
        super(MomentsFeatureManager, self).__init__()
        self.nmoments = nmoments
        self.use_diff_features = use_diff_features
        self.oriented = oriented

    def __len__(self):
        return self.nmoments+1

    def compute_moment_sums(self, ar, idxs):
        values = ar[idxs][...,newaxis]
        return (values ** arange(self.nmoments+1)).sum(axis=0).T

    def create_node_cache(self, g, n):
        node_idxs = list(g.node[n]['extent'])
        if self.oriented:
            ar = g.max_probabilities_r
        else:
            ar = g.non_oriented_probabilities_r
        return self.compute_moment_sums(ar, node_idxs)

    def create_edge_cache(self, g, n1, n2):
        edge_idxs = list(g[n1][n2]['boundary'])
        if self.oriented:
            ar = g.oriented_probabilities_r
        else:
            ar = g.non_oriented_probabilities_r
        return self.compute_moment_sums(ar, edge_idxs)

    def update_node_cache(self, g, n1, n2, dst, src):
        dst += src

    def update_edge_cache(self, g, e1, e2, dst, src):
        dst += src

    def pixelwise_update_node_cache(self, g, n, dst, idxs, remove=False):
        if len(idxs) == 0: return
        a = -1.0 if remove else 1.0
        if self.oriented:
            ar = g.max_probabilities_r
        else:
            ar = g.non_oriented_probabilities_r
        dst += a * self.compute_moment_sums(ar, idxs)

    def pixelwise_update_edge_cache(self, g, n1, n2, dst, idxs, remove=False):
        if len(idxs) == 0: return
        a = -1.0 if remove else 1.0
        if self.oriented:
            ar = g.max_probabilities_r
        else:
            ar = g.non_oriented_probabilities_r
        dst += a * self.compute_moment_sums(ar, idxs)

    def compute_node_features(self, g, n, cache=None):
        if cache is None: 
            cache = g.node[n][self.default_cache]
        return central_moments_from_noncentral_sums(cache).ravel()

    def compute_edge_features(self, g, n1, n2, cache=None):
        if cache is None: 
            cache = g[n1][n2][self.default_cache]
        return central_moments_from_noncentral_sums(cache).ravel()

    def compute_difference_features(self,g, n1, n2, cache1=None, cache2=None,
                                                            nthroot=False):
        if not self.use_diff_features:
            return array([])
        if cache1 is None:
            cache1 = g.node[n1][self.default_cache]
        m1 = central_moments_from_noncentral_sums(cache1)

        if cache2 is None:
            cache2 = g.node[n2][self.default_cache]
        m2 = central_moments_from_noncentral_sums(cache2)
       
        if m1.ndim==1:
            m1 = m1[:,newaxis]
            m2 = m2[:,newaxis]
        if nthroot:
            m1[2:] = sgn(m1[2:]) * (abs(m1[2:]) ** (1.0/arange(2, len(m1))))
            m2[2:] = sgn(m2[2:]) * (abs(m2[2:]) ** (1.0/arange(2, len(m2))))
        return abs(m1-m2).ravel()

def central_moments_from_noncentral_sums(a):
    """Compute moments about the mean from sums of x**i, for i=0, ..., len(a).

    The first two moments about the mean (1 and 0) would always be 
    uninteresting so the function returns n (the sample size) and mu (the 
    sample mean) in their place.
    """
    a = a.astype(double)
    if len(a) == 1:
        return a
    N = a.copy()[0]
    a /= N
    mu = a.copy()[1]
    ac = zeros_like(a)
    for n in range(2,len(a)):
        js = arange(n+1)
        if a.ndim > 1: js = js[:,newaxis]
        # Formula found in Wikipedia page for "Central moment", 2011-07-31
        ac[n] = (nchoosek(n,js) * 
                    (-1)**(n-js) * a[js.ravel()] * mu**(n-js)).sum(axis=0)
    ac[0] = N
    ac[1] = mu
    return ac

class OrientationFeatureManager(NullFeatureManager):
    def __init__(self, *args, **kwargs):
        super(OrientationFeatureManager, self).__init__()
 
    def __len__(self):
        return 1

    def create_node_cache(self, g, n):
        # Get subscripts of extent (morpho.unravel_index was slow)
        M = zeros_like(g.watershed); 
        M.ravel()[list(g.node[n]['extent'])] = 1 
        ind = array(nonzero(M)).T
        
        # Get second moment matrix
        smm = cov(ind.T)/float(len(ind))
        try:
            # Get eigenvectors
            val,vec = eig(smm)
            idx = argsort(val)[::-1]
            val = val[idx]
            vec = vec[idx,:]
            return [val,vec,ind]
        except:
            n = g.watershed.ndim
            return [array([0]*n), zeros((n,n)), ind]
        return [ val, vec, ind]
 
    def create_edge_cache(self, g, n1, n2):
        # Get subscripts of extent (morpho.unravel_index was slow)
        M = zeros_like(g.watershed); 
        M.ravel()[list(g[n1][n2]['boundary'])] = 1 
        ind = array(nonzero(M)).T
        
        # Get second moment matrix
        smm = cov(ind.T)/float(len(ind))
        try:
            # Get eigenvectors
            val,vec = eig(smm)
            idx = argsort(val)[::-1]
            val = val[idx]
            vec = vec[idx,:]
            return [val, vec, ind]
        except:
            n = g.watershed.ndim
            return [array([0]*n), zeros((n,n)), ind]

    def update_node_cache(self, g, n1, n2, dst, src):
        dst = self.create_node_cache(g,n1)

    def update_edge_cache(self, g, e1, e2, dst, src):
        dst  = self.create_edge_cache(g,e1[0], e1[1])

    def pixelwise_update_node_cache(self, g, n, dst, idxs, remove=False):
        pass 
    
    def pixelwise_update_edge_cache(self, g, n1, n2, dst, idxs, remove=False):
        pass

    def compute_node_features(self, g, n, cache=None):
        if cache is None: 
            cache = g.node[n][self.default_cache]
        val = cache[0]
        vec = cache[1]
        ind = cache[2]

        features = []
        features.extend(val)
        # coherence measure
        if val[0]==0 and val[1]==0:
            features.append(0)
        else:
            features.append( ((val[0]-val[1])/(val[0]+val[1]))**2)
        return array(features)
    
    def compute_edge_features(self, g, n1, n2, cache=None):
        if cache is None: 
            cache = g[n1][n2][self.default_cache]
        val = cache[0]
        vec = cache[1]
        ind = cache[2]

        features = []
        features.extend(val)
        # coherence measure
        if val[0]==0 and val[1]==0:
            features.append(0)
        else:
            features.append( ((val[0]-val[1])/(val[0]+val[1]))**2)
        
        return array(features)

    def compute_difference_features(self,g, n1, n2, cache1=None, cache2=None):
        if cache1 is None:
            cache1 = g.node[n1][self.default_cache]
        val1 = cache1[0]
        vec1 = cache1[1]
        ind1 = cache1[2]

        if cache2 is None:
            cache2 = g.node[n2][self.default_cache]
        val2 = cache2[0]
        vec2 = cache2[1]
        ind2 = cache2[2]

        v1 = vec1[:,0]
        v2 = vec2[:,0]
        # Line connecting centroids of regions
        m1 = ind1.mean(axis=0)
        m2 = ind2.mean(axis=0)
        v3 = m1 - m2 # move to origin

        # Featres are angle differences
        if norm(v1) != 0: v1 /= norm(v1)
        if norm(v2) != 0: v2 /= norm(v2)
        if norm(v3) != 0: v3 /= norm(v3)
        

        features = []
        ang1 = arccos(min(max(dot(v1,v2),-1),1))
        if ang1>pi/2.0: ang1 = pi - ang1
        features.append(ang1)

        ang2 = arccos(min(max(dot(v1,v3),-1),1))
        if ang2>pi/2.0: ang2 = pi - ang2
        ang3 = arccos(min(max(dot(v2,v3),-1),1))
        if ang3>pi/2.0: ang3 = pi - ang3
        features.append(min([ang2,ang3]))
        features.append(max([ang2,ang3]))
        features.append(mean([ang2,ang3]))
        
        return array(features)



class ConvexHullFeatureManager(NullFeatureManager):
    def __init__(self, *args, **kwargs):
        super(ConvexHullFeatureManager, self).__init__()

    def __len__(self):
        return 1 
    
    def convex_hull_ind(self,g,n1,n2=None):
        M = zeros_like(g.watershed); 
        if n2 is not None:
            M.ravel()[list(g[n1][n2]['boundary'])]=1
        else:
            M.ravel()[list(g.node[n1]['extent'])] = 1
        M = M - binary_erosion(M) #Only need border
        ind = array(nonzero(M)).T
        return ind


    def convex_hull_vol(self, ind, g):
        # Compute the convex hull of the region
        try:
            tri = Delaunay(ind)
        except:
            # Just triangulate bounding box
            mins = ind.min(axis=0)
            maxes = ind.max(axis=0)
            maxes[maxes==mins] += 1
            ind = array(list(itertools.product(*tuple(array([mins,maxes]).T))))
            tri = Delaunay(ind)
        vol = 0
        for simplex in tri.vertices:
            pts = tri.points[simplex].T
            pts = pts - repeat(pts[:,0][:,newaxis], pts.shape[1],axis=1)
            pts = pts[:,1:]
            vol += abs(1/float(factorial(pts.shape[0])) * det(pts))
            return vol,tri 
    

    def create_node_cache(self, g, n):
        vol, tri = self.convex_hull_vol(self.convex_hull_ind(g,n), g)
        return array([tri,vol])

    def create_edge_cache(self, g, n1, n2):
        vol, tri = self.convex_hull_vol(self.convex_hull_ind(g,n1,n2), g)
        return array([tri,vol])

    def update_node_cache(self, g, n1, n2, dst, src):
        tri1 = src[0]
        tri2 = dst[0]
        ind1 = tri1.points[unique(tri1.convex_hull.ravel())]
        ind2 = tri2.points[unique(tri2.convex_hull.ravel())]
        allind = concatenate((ind1,ind2))
        vol, tri = self.convex_hull_vol(allind, g)
        dst = array([tri,vol])

    def update_edge_cache(self, g, e1, e2, dst, src):
        tri1 = src[0]
        tri2 = dst[0]
        ind1 = tri1.points[unique(tri1.convex_hull.ravel())]
        ind2 = tri2.points[unique(tri2.convex_hull.ravel())]
        allind = concatenate((ind1,ind2))
        vol, tri = self.convex_hull_vol(allind, g)
        dst = array([tri,vol])

    def pixelwise_update_node_cache(self, g, n, dst, idxs, remove=False):
        pass

    def pixelwise_update_edge_cache(self, g, n1, n2, dst, idxs, remove=False):
        pass

    def compute_node_features(self, g, n, cache=None):
        if cache is None: 
            cache = g.node[n][self.default_cache]
        convex_vol = cache[1]

        features = []
        features.append(convex_vol)
        features.append(convex_vol/float(len(g.node[n]['extent'])))
    
        return array(features)
    
    def compute_edge_features(self, g, n1, n2, cache=None):
        if cache is None: 
            cache = g[n1][n2][self.default_cache]
        convex_vol = cache[1]

        features = []
        features.append(convex_vol)
        features.append(convex_vol/float(len(g[n1][n2]['boundary'])))
        return array(features)

    def compute_difference_features(self,g, n1, n2, cache1=None, cache2=None):
        if cache1 is None:
            cache1 = g.node[n1][self.default_cache]
        tri1 = cache1[0]
        convex_vol1 = cache1[1]

        if cache2 is None:
            cache2 = g.node[n2][self.default_cache]
        tri2 = cache2[0]
        convex_vol2 = cache2[1]
 
        ind1 = tri1.points[unique(tri1.convex_hull.ravel())]
        ind2 = tri2.points[unique(tri2.convex_hull.ravel())]
        allind = concatenate((ind1,ind2))
        convex_vol_both, tri_both = self.convex_hull_vol(allind, g)

        vol1 = float(len(g.node[n1]['extent']))
        vol2 = float(len(g.node[n2]['extent']))
        volborder = float(len(g[n1][n2]['boundary']))
        volboth = vol1+vol2

        features = []
        features.append(abs(convex_vol1/vol1 - convex_vol2/vol2))
        features.append(abs(convex_vol1/vol1 - convex_vol_both/volboth))
        features.append(abs(convex_vol2/vol2 - convex_vol_both/volboth))
        features.append(abs(convex_vol_both/volboth))
        features.append((convex_vol1*vol2)/(convex_vol2*vol1))
        features.append(volborder/vol1)
        features.append(volborder/vol2)
        features.append(volborder/volboth)

        return array(features)


 
class HistogramFeatureManager(NullFeatureManager):
    def __init__(self, nbins=4, minval=0.0, maxval=1.0, 
                    compute_percentiles=[], oriented=False, compute_histogram = True,
                    *args, **kwargs):
        super(HistogramFeatureManager, self).__init__()
        self.minval = minval
        self.maxval = maxval
        self.nbins = nbins
        self.oriented = oriented
        self.compute_histogram = compute_histogram
        try:
            _ = len(compute_percentiles)
        except TypeError: # single percentile value given
            compute_percentiles = [compute_percentiles]
        self.compute_percentiles = compute_percentiles

    def __len__(self):
        return self.nbins

    def histogram(self, vals):
        if vals.ndim == 1:
            return histogram(vals, bins=self.nbins,
                range=(self.minval,self.maxval))[0].astype(double)[newaxis,:]
        elif vals.ndim == 2:
            return concatenate([self.histogram(vals_i) for vals_i in vals.T], 0)
        else:
            raise ValueError('HistogramFeatureManager.histogram expects '+
                'either a 1-d or 2-d array of probabilities. Got %i-d array.'%
                vals.ndim)

    def percentiles(self, h, desired_percentiles):
        if h.ndim == 1 or any([i==1 for i in h.shape]): h = h.reshape((1,-1))
        h = h.T
        nchannels = h.shape[1]
        hcum = concatenate((zeros((1,nchannels)), h.cumsum(axis=0)), axis=0)
        bin_edges = zeros((self.nbins+1, nchannels))
        for i in range(nchannels):
            bin_edges[:,i] = arange(self.minval,self.maxval+1e-10,
                        (self.maxval-self.minval)/float(self.nbins))
        ps = zeros([len(desired_percentiles), h.shape[1]], dtype=double)
        for i, p in enumerate(desired_percentiles):
            b2 = (hcum>=p).argmax(axis=0)
            b1 = (b2-1, arange(nchannels,dtype=int))
            b2 = (b2, arange(nchannels,dtype=int))
            slope = (bin_edges[b2]-bin_edges[b1]) / (hcum[b2]-hcum[b1])
            delta = p - hcum[b1]
            estim = bin_edges[b1] + delta*slope
            error = slope==inf
            estim[error] = (bin_edges[b2]+bin_edges[b1])[error]/2
            ps[i] = estim
        return ps.T

    def normalized_histogram_from_cache(self, cache, desired_percentiles):
        s = cache.sum(axis=1)[:,newaxis]
        s[s==0] = 1
        h = cache/s
        ps = self.percentiles(h, desired_percentiles)
        return h, ps

    def create_node_cache(self, g, n):
        node_idxs = list(g.node[n]['extent'])
        if self.oriented:
            ar = g.max_probabilities_r
        else:
            ar = g.non_oriented_probabilities_r

        return self.histogram(ar[node_idxs,:])

    def create_edge_cache(self, g, n1, n2):
        edge_idxs = list(g[n1][n2]['boundary'])
        if self.oriented:
            ar = g.oriented_probabilities_r
        else:
            ar = g.non_oriented_probabilities_r

        return self.histogram(ar[edge_idxs,:])

    def update_node_cache(self, g, n1, n2, dst, src):
        dst += src

    def update_edge_cache(self, g, e1, e2, dst, src):
        dst += src

    def pixelwise_update_node_cache(self, g, n, dst, idxs, remove=False):
        if len(idxs) == 0: return
        a = -1.0 if remove else 1.0
        if self.oriented:
            ar = g.max_probabilities_r
        else:
            ar = g.non_oriented_probabilities_r

        dst += a * self.histogram(ar[idxs,:])

    def pixelwise_update_edge_cache(self, g, n1, n2, dst, idxs, remove=False):
        if len(idxs) == 0: return
        a = -1.0 if remove else 1.0
        if self.oriented:
            ar = g.oriented_probabilities_r
        else:
            ar = g.non_oriented_probabilities_r

        dst += a * self.histogram(ar[idxs,:])

    def JS_divergence(self, p, q):
        m = (p+q)/2
        return (self.KL_divergence(p, m) + self.KL_divergence(q, m))/2
    def KL_divergence(self, p, q):
        """Return the Kullback-Leibler Divergence between two histograms."""
        kl = []
        if p.ndim == 1: 
            p = p[newaxis,:]
            q = q[newaxis,:]
        for i in range(len(p)):
            ind = nonzero(p[i]*q[i])
            if len(ind[0]) == 0:
                k = 1.0
            else:
                k = (p[i][ind] * log( p[i][ind]/q[i][ind])).sum() 
            kl.append(k)
        return array(kl)

    def compute_node_features(self, g, n, cache=None):
        if not self.compute_histogram:
            return array([])
        if cache is None: 
            cache = g.node[n1][self.default_cache]
        h, ps = self.normalized_histogram_from_cache(cache, 
                                                     self.compute_percentiles)
        return concatenate((h,ps), axis=1).ravel()

    def compute_edge_features(self, g, n1, n2, cache=None):
        if not self.compute_histogram:
            return array([])
        if cache is None: 
            cache = g[n1][n2][self.default_cache]
        h, ps = self.normalized_histogram_from_cache(cache, 
                                                    self.compute_percentiles)
        return concatenate((h,ps), axis=1).ravel()

    def compute_difference_features(self,g, n1, n2, cache1=None, cache2=None):
        if cache1 is None:
            cache1 = g.node[n1][self.default_cache]
        h1, _ = self.normalized_histogram_from_cache(cache1, 
                                                    self.compute_percentiles)
        if cache2 is None:
            cache2 = g.node[n2][self.default_cache]
        h2, _ = self.normalized_histogram_from_cache(cache2, 
                                                    self.compute_percentiles)
        return self.JS_divergence(h1, h2)

          
class SquigglinessFeatureManager(NullFeatureManager):
    def __init__(self, ndim=3, *args, **kwargs):
        super(SquigglinessFeatureManager, self).__init__()
        self.ndim = ndim
        # cache is min and max coordinates of bounding box
        if numpy_version < '1.6.0':
            self.compute_bounding_box = self.compute_bounding_box_old
            # uses older, slower version of numpy.unravel_index

    def __len__(self):
        return 1

    def compute_bounding_box(self, indices, shape):
        d = self.ndim
        unraveled_indices = concatenate(
            unravel_index(list(indices), shape)).reshape((-1,d), order='F')
        m = unraveled_indices.min(axis=0)
        M = unraveled_indices.max(axis=0)+ones(d)
        return m, M

    def compute_bounding_box_old(self, indices, shape):
        d = self.ndim
        unraveled_indices = concatenate(
            [unravel_index(idx, shape) for idx in indices]).reshape((-1,d))
        m = unraveled_indices.min(axis=0)
        M = unraveled_indices.max(axis=0)+ones(d)
        return m, M

    def create_edge_cache(self, g, n1, n2):
        edge_idxs = g[n1][n2]['boundary']
        return concatenate(
            self.compute_bounding_box(edge_idxs, g.segmentation.shape)
        )

    def update_edge_cache(self, g, e1, e2, dst, src):
        dst[:self.ndim] = \
            concatenate((dst[newaxis,:self.ndim], src[newaxis,:self.ndim]),
            axis=0).min(axis=0)
        dst[self.ndim:] = \
            concatenate((dst[newaxis,self.ndim:], src[newaxis,self.ndim:]),
            axis=0).max(axis=0)

    def pixelwise_update_edge_cache(self, g, n1, n2, dst, idxs, remove=False):
        if remove:
            pass
            # dst = self.create_edge_cache(g, n1, n2)
        if len(idxs) == 0: return
        b = concatenate(self.compute_bounding_box(idxs, g.segmentation.shape))
        self.update_edge_cache(g, (n1,n2), None, dst, b)

    def compute_edge_features(self, g, n1, n2, cache=None):
        if cache is None: 
            cache = g[n1][n2][self.default_cache]
        m, M = cache[:self.ndim], cache[self.ndim:]
        plane_surface = sort(M-m)[1:].prod() * (3.0-g.pad_thickness)
        return array([len(g[n1][n2]['boundary']) / plane_surface])

class CompositeFeatureManager(NullFeatureManager):
    def __init__(self, children=[], *args, **kwargs):
        super(CompositeFeatureManager, self).__init__()
        self.children = children
    
    def __len__(self, *args, **kwargs):
        return sum([len(child) for child in self.children])
    
    def create_node_cache(self, *args, **kwargs):
        return [c.create_node_cache(*args, **kwargs) for c in self.children]

    def create_edge_cache(self, *args, **kwargs):
        return [c.create_edge_cache(*args, **kwargs) for c in self.children]
    
    def update_node_cache(self, g, n1, n2, dst, src):
        for i, child in enumerate(self.children):
            child.update_node_cache(g, n1, n2, dst[i], src[i])
    
    def update_edge_cache(self, g, e1, e2, dst, src):
        for i, child in enumerate(self.children):
            child.update_edge_cache(g, e1, e2, dst[i], src[i])
    
    def pixelwise_update_node_cache(self, g, n, dst, idxs, remove=False):
        for i, child in enumerate(self.children):
            child.pixelwise_update_node_cache(g, n, dst[i], idxs, remove)

    def pixelwise_update_edge_cache(self, g, n1, n2, dst, idxs, remove=False):
        for i, child in enumerate(self.children):
            child.pixelwise_update_edge_cache(g, n1, n2, dst[i], idxs, remove)

    def compute_node_features(self, g, n, cache=None):
        if cache is None: cache = g.node[n][self.default_cache]
        features = []
        for i, child in enumerate(self.children):
            features.append(child.compute_node_features(g, n, cache[i]))
        return concatenate(features)

    def compute_edge_features(self, g, n1, n2, cache=None):
        if cache is None: cache = g[n1][n2][self.default_cache]
        features = []
        for i, child in enumerate(self.children):
            features.append(child.compute_edge_features(g, n1, n2, cache[i]))
        return concatenate(features)
    
    def compute_difference_features(self, g, n1, n2, cache1=None, cache2=None):
        if cache1 is None: cache1 = g.node[n1][self.default_cache]
        if cache2 is None: cahce2 = g.node[n2][self.default_cache]
        features = []
        for i, child in enumerate(self.children):
            features.append(
                child.compute_difference_features(g, n1, n2, cache1[i], cache2[i])
            )
        return concatenate(features)

        
    
def mean_and_sem(g, n1, n2):
    bvals = g.probabilities_r[list(g[n1][n2]['boundary'])]
    return array([mean(bvals), sem(bvals)]).reshape(1,2)

def mean_sem_and_n_from_cache_dict(d):
    n, s1, s2 = d['feature-cache'][:3]
    m = s1/n
    v = 0 if n==1 else max(0, s2/(n-1) - n/(n-1)*m*m)
    s = sqrt(v/n)
    return m, s, n

def skew_from_cache_dict(d):
    n, s1, s2, s3 = d['feature-cache'][:4]
    m1 = s1/n
    k1 = m1
    m2 = s2/n
    k2 = m2 - m1*m1
    m3 = s3/n
    k3 = m3 - 3*m2*m1 + 2*m1*m1*m1
    return k3 * k2**(-1.5)

def feature_set_a(g, n1, n2):
    """Return the mean, SEM, and size of n1, n2, and the n1-n2 boundary in g.
    
    n1 is defined as the smaller of the two nodes, so the labels are swapped
    accordingly if necessary before computing the statistics.
    
    SEM: standard error of the mean, equal to sqrt(var/n)
    """
    if len(g.node[n1]['extent']) > len(g.node[n2]['extent']):
        n1, n2 = n2, n1
    mb, sb, lb = mean_sem_and_n_from_cache_dict(g[n1][n2])
    m1, s1, l1 = mean_sem_and_n_from_cache_dict(g.node[n1])
    m2, s2, l2 = mean_sem_and_n_from_cache_dict(g.node[n2])
    return array([mb, sb, lb, m1, s1, l1, m2, s2, l2]).reshape(1,9)

def node_feature_set_a(g, n):
    """Return the mean, standard deviation, SEM, size, and skewness of n.

    Uses the probability of boundary within n.
    """
    d = g.node[n]
    m, s, l = mean_sem_and_n_from_cache_dict(d)
    stdev = s*sqrt(l)
    skew = skew_from_cache_dict(d)
    return array([m, stdev, s, l, skew])

def h5py_stack(fn):
    try:
        a = array(h5py.File(fn, 'r')['stack'])
    except Exception as except_inst:
        print except_inst
        raise
    return a
    
class RandomForest(object):
    def __init__(self, ntrees=255, use_feature_importance=False, 
            sample_classes_individually=False):
        self.rf = VigraRandomForest(treeCount=ntrees, 
            sample_classes_individually=sample_classes_individually)
        self.use_feature_importance = use_feature_importance
        self.sample_classes_individually=sample_classes_individually

    def fit(self, features, labels, **kwargs):
        features = self.check_features_vector(features)
        labels = self.check_labels_vector(labels)
        if self.use_feature_importance:
            self.oob, self.feature_importance = \
                        self.rf.learnRFWithFeatureSelection(features, labels)
        else:
            self.oob = self.rf.learnRF(features, labels)
        return self

    def predict_proba(self, features):
        features = self.check_features_vector(features)
        return self.rf.predictProbabilities(features)

    def predict(self, features):
        features = self.check_features_vector(features)
        return self.rf.predictLabels(features)

    def check_features_vector(self, features):
        if features.dtype != float32:
            features = features.astype(float32)
        if features.ndim == 1:
            features = features[newaxis,:]
        return features

    def check_labels_vector(self, labels):
        if labels.dtype != uint32:
            if len(unique(labels[labels < 0])) == 1 and not (labels==0).any():
                labels[labels < 0] = 0
            else:
                labels = labels + labels.min()
            labels = labels.astype(uint32)
        labels = labels.reshape((labels.size, 1))
        return labels

    def save_to_disk(self, fn, rfgroupname='rf', overwrite=True):
        self.rf.writeHDF5(fn, rfgroupname, overwrite)
        attr_list = ['oob', 'feature_importance', 'use_feature_importance']
        f = h5py.File(fn)
        for attr in attr_list:
            if hasattr(self, attr):
                f[attr] = getattr(self, attr)

    def load_from_disk(self, fn, rfgroupname='rf'):
        self.rf = VigraRandomForest(fn, rfgroupname)
        f = h5py.File(fn, 'r')
        groups = []
        f.visit(groups.append)
        attrs = [g for g in groups if g != rfgroupname]
        for attr in attrs:
            setattr(self, attr, array(f[attr]))

def read_rf_info(fn):
    f = h5py.File(fn)
    return map(array, [f['oob'], f['feature_importance']])

def save_training_data_to_disk(data, fn, names=None, info='N/A'):
    if names is None:
        names = ['features', 'labels', 'weights', 'history']
    fout = h5py.File(fn, 'w')
    for data_elem, name in zip(data, names):
        fout[name] = data_elem
    fout.attrs['info'] = info
    fout.close()

def load_training_data_from_disk(fn, names=None, info='N/A'):
    if names is None:
        names = ['features', 'labels', 'weights', 'history']
    fin = h5py.File(fn, 'r')
    data = []
    for name in names:
        data.append(array(fin[name]))
    return data

def boundary_overlap_threshold(boundary_idxs, gt, tol_false, tol_true):
    """Return -1, 0 or 1 by thresholding overlaps between boundaries."""
    n = len(boundary_idxs)
    gt_boundary = 1-gt.ravel()[boundary_idxs].astype(bool)
    fraction_true = gt_boundary.astype(double).sum() / n
    if fraction_true > tol_true:
        return 1
    elif fraction_true > tol_false:
        return 0
    else:
        return -1

def make_thresholded_boundary_overlap_loss(tol_false, tol_true):
    """Return a merge loss function based on boundary overlaps."""
    def loss(g, n1, n2, gt):
        boundary_idxs = list(g[n1][n2]['boundary'])
        return \
            boundary_overlap_threshold(boundary_idxs, gt, tol_false, tol_true)
    return loss

def label_merges(g, merge_history, feature_map_function, gt, loss_function):
    """Replay an agglomeration history and label the loss of each merge."""
    labels = zeros(len(merge_history))
    number_of_features = feature_map_function(g, *g.edges_iter().next()).size
    features = zeros((len(merge_history), number_of_features))
    labeled_image = zeros(gt.shape, double)
    for i, nodes in enumerate(ip.with_progress(
                            merge_history, title='Replaying merge history...', 
                            pbar=ip.StandardProgressBar())):
        n1, n2 = nodes
        features[i,:] = feature_map_function(g, n1, n2)
        labels[i] = loss_function(g, n1, n2, gt)
        labeled_image.ravel()[list(g[n1][n2]['boundary'])] = 2+labels[i]
        g.merge_nodes(n1,n2)
    return features, labels, labeled_image

def select_classifier(cname, features=None, labels=None, **kwargs):
    if 'svm'.startswith(cname):
        del kwargs['class_weight']
        c = SVC(probability=True, **kwargs)
    elif 'logistic-regression'.startswith(cname):
        c = LogisticRegression()
    elif 'linear-regression'.startswith(cname):
        c = LinearRegression()
    elif 'random-forest'.startswith(cname):
        try:
            c = RandomForest()
        except NameError:
            logging.warning(' Tried to use random forest, but not available.'+
                ' Falling back on adaboost.')
            cname = 'ada'
    if 'adaboost'.startswith(cname):
        c = AdaBoost(**kwargs)
    if features is not None and labels is not None:
        c = c.fit(features, labels, **kwargs)
    return c


def pickled(fn):
    try:
        obj = cPickle.load(open(fn, 'r'))
    except cPickle.UnpicklingError:
        obj = RandomForest()
        obj.load_from_disk(fn)
    return obj

arguments = argparse.ArgumentParser(add_help=False)
arggroup = arguments.add_argument_group('Classification options')
arggroup.add_argument('-c', '--classifier', default='ada', 
    help='''Choose the classifier to use. Default: adaboost. 
        Options: svm, logistic-regression, linear-regression,
        random-forest, adaboost'''
)
arggroup.add_argument('-k', '--load-classifier', 
    type=pickled, metavar='PCK_FILE',
    help='Load and use a pickled classifier as a merge priority function.'
)
arggroup.add_argument('-f', '--feature-map-function', metavar='FCT_NAME',
    default='feature_set_a',
    help='Use named function as feature map (ignored when -c is not used).'
)
arggroup.add_argument('-T', '--training-data', metavar='HDF5_FN', type=str,
    help='Load training data from file.'
)
arggroup.add_argument('-N', '--node-split-classifier', metavar='HDF5_FN',
    type=str,
    help='Load a node split classifier and split nodes when required.'
)


if __name__ == '__main__':
    from agglo import best_possible_segmentation, Rag, boundary_mean, \
                                classifier_probability, random_priority
    parser = argparse.ArgumentParser(
        parents=[arguments],
        description='Create an agglomeration classifier.'
    )
    parser.add_argument('ws', type=h5py_stack,
        help='Watershed volume, in HDF5 format.'
    )
    parser.add_argument('gt', type=h5py_stack,
        help='Ground truth volume, in HDF5 format also.'
    )
    parser.add_argument('probs', type=h5py_stack,
        help='''Probabilities volume, in HDF ... you get the idea.'''
    )
    parser.add_argument('fout', help='.pck filename to save the classifier.')
    parser.add_argument('-t', '--max-threshold', type=float, default=255,
        help='Agglomerate until this threshold'
    )
    parser.add_argument('-s', '--save-training-data', metavar='FILE',
        help='Save the generated training data to FILE (HDF5 format).'
    )
    parser.add_argument('-b', '--balance-classes', action='store_true',
        default=False, 
        help='Ensure both true edges and false edges are equally represented.'
    )
    parser.add_argument('-K', '--kernel', default='rbf',
        help='The kernel for an SVM classifier.'
    )
    parser.add_argument('-o', '--objective-function', metavar='FCT_NAME', 
        default='random_priority', help='The merge priority function name.'
    )
    parser.add_argument('--save-node-training-data', metavar='FILE',
        help='Save node features and labels to FILE.'
    )
    parser.add_argument('--node-classifier', metavar='FILE',
        help='Train and output a node split classifier.'
    )
    args = parser.parse_args()

    feature_map_function = eval(args.feature_map_function)
    if args.load_classifier is not None:
        mpf = classifier_probability(eval(args.feature_map_function), 
                                                        args.load_classifier)
    else:
        mpf = eval(args.objective_function)

    wsg = Rag(args.ws, args.probs, mpf)
    features, labels, weights, history, ave_sizes = \
                        wsg.learn_agglomerate(args.gt, feature_map_function)

    print 'shapes: ', features.shape, labels.shape

    if args.load_classifier is not None:
        try:
            f = h5py.File(args.save_training_data)
            old_features = array(f['samples'])
            old_labels = array(f['labels'])
            features = concatenate((features, old_features), 0)
            labels = concatenate((labels, old_labels), 0)
        except:
            pass
    print "fitting classifier of size, pos: ", labels.size, (labels==1).sum()
    if args.balance_classes:
        cw = 'auto'
    else:
        cw = {-1:1, 1:1}
    if args.save_training_data is not None:
        try:
            os.remove(args.save_training_data)
        except OSError:
            pass
        f = h5py.File(args.save_training_data)
        f['samples'] = features
        f['labels'] = labels
        f['history'] = history
        f['size'] = ave_sizes
    c = select_classifier(args.classifier, features=features, labels=labels, 
                                        class_weight=cw, kernel=args.kernel)
    print "saving classifier..."
    try:
        cPickle.dump(c, open(os.path.expanduser(args.fout), 'w'), -1)
    except RuntimeError:
        os.remove(os.path.expanduser(args.fout))
        c.save_to_disk(os.path.expanduser(args.fout))
        print 'Warning: unable to pickle classifier to :', args.fout<|MERGE_RESOLUTION|>--- conflicted
+++ resolved
@@ -18,12 +18,8 @@
     pi, isfinite
 seterr(divide='ignore')
 from numpy.linalg import det, eig, norm
-<<<<<<< HEAD
 from scipy import arange
-from scipy.misc import factorial
-=======
 from scipy.misc.common import factorial
->>>>>>> 8e3fabd2
 from scipy.ndimage import binary_erosion
 try:
     from scipy.spatial import Delaunay
