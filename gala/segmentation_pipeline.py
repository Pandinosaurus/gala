--- conflicted
+++ resolved
@@ -59,13 +59,9 @@
     if not os.path.isfile(prediction_file):
         raise Exception("Training file not found: " + prediction_file)
 
-<<<<<<< HEAD
-    prediction = imio.read_image_stack(prediction_file, group=PREDICTIONS_HDF5_GROUP, single_channel=False)
+    prediction = imio.read_image_stack(prediction_file, group=PREDICTIONS_HDF5_GROUP)
     master_logger.info("Transposed boundary prediction")
     prediction = prediction.transpose((2, 1, 0, 3))
-=======
-    prediction = imio.read_image_stack(prediction_file, group=PREDICTIONS_HDF5_GROUP)
->>>>>>> 0837006f
 
     #if options.extract_ilp_prediction:
     #   prediction = prediction.transpose((2, 1, 0))
