# built-ins
from itertools import combinations, izip, repeat
import argparse
import random

# libraries
import matplotlib.pyplot as plt
from numpy import array, mean, zeros, zeros_like, uint8, int8, where, unique, \
    finfo, size, double, transpose, newaxis, uint32, nonzero, median, exp, \
    log2, float, ones, arange, inf, flatnonzero, intersect1d, dtype, squeeze, \
    product, __version__ as numpyversion
from scipy.stats import sem
from scipy.sparse import lil_matrix
from scipy.misc import comb as nchoosek
from scipy.ndimage.measurements import center_of_mass, label
from networkx import Graph
from networkx.algorithms.traversal.depth_first_search import dfs_preorder_nodes
from networkx.algorithms.components.connected import connected_components

# local modules
import morpho
import iterprogress as ip
from ncut import ncutW
from mergequeue import MergeQueue
from evaluate import contingency_table, split_voi
from classify import NullFeatureManager, MomentsFeatureManager, \
    HistogramFeatureManager

arguments = argparse.ArgumentParser(add_help=False)
arggroup = arguments.add_argument_group('Agglomeration options')
arggroup.add_argument('-t', '--thresholds', nargs='+', default=[128],
    type=float, metavar='FLOAT',
    help='''The agglomeration thresholds. One output file will be written
        for each threshold.'''
)
arggroup.add_argument('-l', '--ladder', type=int, metavar='SIZE',
    help='Merge any bodies smaller than SIZE.'
)
arggroup.add_argument('-p', '--pre-ladder', action='store_true', default=True,
    help='Run ladder before normal agglomeration (default).'
)
arggroup.add_argument('-L', '--post-ladder', 
    action='store_false', dest='pre_ladder',
    help='Run ladder after normal agglomeration instead of before (SLOW).'
)
arggroup.add_argument('-s', '--strict-ladder', type=int, metavar='INT', 
    default=1,
    help='''Specify the strictness of the ladder agglomeration. Level 1
        (default): merge anything smaller than the ladder threshold as 
        long as it's not on the volume border. Level 2: only merge smaller
        bodies to larger ones. Level 3: only merge when the border is 
        larger than or equal to 2 pixels.'''
)
arggroup.add_argument('-M', '--low-memory', action='store_true',
    help='''Use less memory at a slight speed cost. Note that the phrase 
        'low memory' is relative.'''
)
arggroup.add_argument('--disallow-shared-boundaries', action='store_false',
    dest='allow_shared_boundaries',
    help='''Watershed pixels that are shared between more than 2 labels are
        not counted as edges.'''
)
arggroup.add_argument('--allow-shared-boundaries', action='store_true',
    default=True,
    help='''Count every watershed pixel in every edge in which it participates
        (default: True).'''
)

def conditional_countdown(seq, start=1, pred=bool):
    """Count down from 'start' each time pred(elem) is true for elem in seq."""
    remaining = start
    for elem in seq:
        if pred(elem):
            remaining -= 1
        yield remaining

class Rag(Graph):
    """Region adjacency graph for segmentation of nD volumes."""

    def __init__(self, watershed=array([]), probabilities=array([]), 
            merge_priority_function=None, allow_shared_boundaries=True,
            gt_vol=None, feature_manager=MomentsFeatureManager(), 
            show_progress=False, lowmem=False, connectivity=1):
        """Create a graph from a watershed volume and image volume.
        
        The watershed is assumed to have dams of label 0 in between basins.
        Then, each basin corresponds to a node in the graph and an edge is
        placed between two nodes if there are one or more watershed pixels
        connected to both corresponding basins.
        """
        super(Rag, self).__init__(weighted=False)
        self.show_progress = show_progress
        if merge_priority_function is None:
            self.merge_priority_function = boundary_mean
        else:
            self.merge_priority_function = merge_priority_function
<<<<<<< HEAD
        self.set_watershed(watershed, lowmem)
        self.set_probabilities(probabilities)
=======
        self.set_watershed(watershed, lowmem, connectivity)
        if probabilities is not None:
            self.set_probabilities(probabilities)
>>>>>>> 8deb04c8
        if watershed is None:
            self.ucm = None
        else:
            self.ucm = array(self.watershed==0, dtype=float)
            self.ucm[self.ucm==0] = -inf
            self.ucm_r = self.ucm.ravel()
        self.max_merge_score = -inf
        self.build_graph_from_watershed(allow_shared_boundaries)
        self.set_feature_manager(feature_manager)
        self.set_ground_truth(gt_vol)
        self.merge_queue = MergeQueue()

    def __copy__(self):
        f = self.neighbor_idxs
        del self.neighbor_idxs
        g = super(Rag, self).copy()
        g.neighbor_idxs = f
        self.neighbor_idxs = f
        g.watershed_r = g.watershed.ravel()
        g.segmentation_r = g.segmentation.ravel()
        g.ucm_r = g.ucm.ravel()
        g.probabilities_r = g.probabilities.ravel()
        return g

    def copy(self):
        return self.__copy__()

    def build_graph_from_watershed(self, 
                                    allow_shared_boundaries=True, idxs=None):
        if idxs is None:
            idxs = arange(self.watershed.size)
            if self.watershed.size > 0:
                self.add_node(self.boundary_body, 
                    extent=set(flatnonzero(self.watershed==self.boundary_body)))
        inner_idxs = idxs[self.watershed_r[idxs] != self.boundary_body]
        if self.show_progress:
            pbar = ip.StandardProgressBar()
        else:
            pbar = ip.NoProgressBar()
        for idx in ip.with_progress(inner_idxs, title='Graph... ', pbar=pbar):
            ns = self.neighbor_idxs(idx)
            adj_labels = self.watershed_r[ns]
            adj_labels = unique(adj_labels[adj_labels != 0])
            nodeid = self.watershed_r[idx]
            if nodeid != 0:
                adj_labels = adj_labels[adj_labels != nodeid]
                edges = zip(repeat(nodeid), adj_labels)
                if not self.has_node(nodeid):
                    self.add_node(nodeid, extent=set())
                try:
                    self.node[nodeid]['extent'].add(idx)
                except KeyError:
                    self.node[nodeid]['extent'] = set([idx])
            else:
                edges = list(combinations(adj_labels, 2))
            if allow_shared_boundaries or len(edges) == 1:
                for l1,l2 in edges:
                    if self.has_edge(l1, l2): 
                        self[l1][l2]['boundary'].add(idx)
                    else: 
                        self.add_edge(l1, l2, boundary=set([idx]))

    def set_feature_manager(self, feature_manager):
        self.feature_manager = feature_manager
        if self.feature_manager.cache_length > 0:
            self.compute_feature_caches()

    def compute_feature_caches(self):
        for n in self.nodes_iter():
            self.node[n]['feature-cache'] = \
                            self.feature_manager.create_node_cache(self, n)
        for n1, n2 in self.edges_iter():
            self[n1][n2]['feature-cache'] = \
                            self.feature_manager.create_edge_cache(self, n1, n2)

    def get_neighbor_idxs_fast(self, idxs):
        return self.pixel_neighbors[idxs]

    def get_neighbor_idxs_lean(self, idxs, connectivity=1):
        return morpho.get_neighbor_idxs(self.watershed, idxs, connectivity)

<<<<<<< HEAD
    def set_probabilities(self, probs=array([]), normalize=True):
        float_dtypes = ['float64', 'float32']
        if numpyversion >= '1.6.0': float_dtypes.append('float16')
        if probs.dtype not in map(dtype, float_dtypes):
=======
    def set_probabilities(self, probs, normalize=True):
        if probs.dtype not in map(dtype, ['float64', 'float32']):
>>>>>>> 8deb04c8
            probs = probs.astype(double)
        if normalize and len(probs) > 1:
            probs -= probs.min() # ensure probs.min() == 0
            probs /= probs.max() # ensure probs.max() == 1
        sp = probs.shape
        sw = self.watershed.shape
        p_ndim = probs.ndim
        w_ndim = self.watershed.ndim
        padding = [inf]+(self.pad_thickness-1)*[0]
        if p_ndim == w_ndim:
            self.probabilities = morpho.pad(probs, padding)
            self.probabilities_r = self.probabilities.ravel()
        elif p_ndim == w_ndim+1:
            if sp[1:] == sw:
                sp = sp[1:]+[sp[0]]
                probs = probs.transpose(sp)
            axes = range(p_ndim-1)
            self.probabilities = morpho.pad(probs, padding, axes)
            self.probabilities_r = self.probabilities.reshape(
                                                (self.watershed.size, -1))
  
<<<<<<< HEAD
    def set_watershed(self, ws=array([]), lowmem=False):
        try:
            self.boundary_body = ws.max()+1
        except ValueError: # empty watershed given
            self.boundary_body = -1
=======
    def set_watershed(self, ws=None, lowmem=False, connectivity=1):
        if ws is None:
            self.watershed = None
            return
        self.boundary_body = ws.max()+1
>>>>>>> 8deb04c8
        self.volume_size = ws.size
        if (ws==0).any():
            self.watershed = morpho.pad(ws, [0, self.boundary_body])
        else:
            self.watershed = morpho.pad(ws, self.boundary_body)
        self.segmentation = self.watershed.copy()
        self.watershed_r = self.watershed.ravel()
        self.segmentation_r = self.segmentation.ravel() # reduce fct calls
        self.pad_thickness = 2 if (self.segmentation==0).any() else 1
        if lowmem:
            self.neighbor_idxs = lambda x: self.get_neighbor_idxs_lean(x, connectivity)
        else:
            self.pixel_neighbors = morpho.build_neighbors_array(self.watershed, connectivity)
            self.neighbor_idxs = self.get_neighbor_idxs_fast

    def set_ground_truth(self, gt=None):
        if gt is not None:
            gtm = gt.max()+1
            gt_ignore = [0, gtm] if (gt==0).any() else [gtm]
            seg_ignore = [0, self.boundary_body] if \
                        (self.segmentation==0).any() else [self.boundary_body]
            self.gt = morpho.pad(gt, gt_ignore)
            self.rig = contingency_table(self.segmentation, self.gt)
            self.rig[:, gt_ignore] = 0
            self.rig[seg_ignore, :] = 0
        else:
            self.gt = None
            # null pattern to transparently allow merging of nodes.
            # Bonus feature: counts how many sp's went into a single node.
            try:
                self.rig = ones(self.watershed.max()+1)
            except ValueError:
                self.rig = ones(self.number_of_nodes()+1)

    def build_merge_queue(self):
        """Build a queue of node pairs to be merged in a specific priority.
        
        The queue elements have a specific format in order to allow 'removing'
        of specific elements inside the priority queue. Each element is a list
        of length 4 containing:
            - the merge priority (any ordered type)
            - a 'valid' flag
            - and the two nodes in arbitrary order
        The valid flag allows one to "remove" elements by setting the flag to
        False. Then one checks the flag when popping elements and ignores those
        marked as invalid.

        One other specific feature is that there are back-links from edges to
        their corresponding queue items so that when nodes are merged,
        affected edges can be invalidated and reinserted in the queue.
        """
        queue_items = []
        for l1, l2 in self.edges_iter():
            if l1 == self.boundary_body or l2 == self.boundary_body:
                continue
            w = self.merge_priority_function(self,l1,l2)
            qitem = [w, True, l1, l2]
            queue_items.append(qitem)
            self[l1][l2]['qlink'] = qitem
            self[l1][l2]['weight'] = w
        return MergeQueue(queue_items, with_progress=self.show_progress)

    def rebuild_merge_queue(self):
        """Build a merge queue from scratch and assign to self.merge_queue."""
        self.merge_queue = self.build_merge_queue()

    def agglomerate(self, threshold=0.5, save_history=False):
        """Merge nodes sequentially until given edge confidence threshold."""
        if self.merge_queue.is_empty():
            self.merge_queue = self.build_merge_queue()
        history, evaluation = [], []
        while len(self.merge_queue) > 0 and \
                                        self.merge_queue.peek()[0] < threshold:
            merge_priority, valid, n1, n2 = self.merge_queue.pop()
            if valid:
                self.update_ucm(n1,n2,merge_priority)
                self.merge_nodes(n1,n2)
                if save_history: 
                    history.append((n1,n2))
                    evaluation.append(
                        (self.number_of_nodes()-1, self.split_voi())
                    )
        if save_history:
            return history, evaluation

    def agglomerate_count(self, stepsize=100, save_history=False):
        """Agglomerate until 'stepsize' merges have been made."""
        if self.merge_queue.is_empty():
            self.merge_queue = self.build_merge_queue()
        history, evaluation = [], []
        i = 0
        while len(self.merge_queue) > 0 and i < stepsize:
            merge_priority, valid, n1, n2 = self.merge_queue.pop()
            if valid:
                i += 1
                self.update_ucm(n1,n2,merge_priority)
                self.merge_nodes(n1,n2)
                if save_history: 
                    history.append((n1,n2))
                    evaluation.append(
                        (self.number_of_nodes()-1, self.split_voi())
                    )
        if save_history:
            return history, evaluation
        
    def agglomerate_ladder(self, threshold=1000, strictness=1):
        """Merge sequentially all nodes smaller than threshold.
        
        strictness = 1 only considers size of nodes
        strictness = 2 adds additional constraint: small nodes can only be 
        merged to large neighbors
        strictness = 3 additionally requires that the boundary between nodes
        be larger than 2 pixels
        Note: nodes that are on the volume boundary are not agglomerated.
        """
        original_merge_priority_function = self.merge_priority_function
        self.merge_priority_function = make_ladder(
            self.merge_priority_function, threshold, strictness
        )
        self.rebuild_merge_queue()
        self.agglomerate(inf)
        self.merge_priority_function = original_merge_priority_function
        self.merge_queue.finish()
        self.rebuild_merge_queue()
        
    def one_shot_agglomeration(self, threshold=0.5):
        g = self.copy()
        if len(g.merge_queue) == 0:
            g.rebuild_merge_queue()
        for u, v, d in g.edges(data=True):
            if g.boundary_body in [u,v] or d['weight'] > threshold:
                g.remove_edge(u, v)
        ccs = connected_components(g)
        for cc in ccs:
            g.merge_node_list(cc)
        return g.get_segmentation()

    def learn_agglomerate(self, gts, feature_map_function, *args, **kwargs):
        """Agglomerate while comparing to ground truth & classifying merges."""
        # Compute data for all ground truths
        if type(gts) != list:
            gts = [gts] # allow using single ground truth as input
        gtg = []
        cnt = []
        assignment = []
        for gt in gts:
            gtg.append(Rag(gt))
            cnt.append(contingency_table(self.get_segmentation(), 
                                        gtg[-1].get_segmentation()))
            assignment.append(cnt[-1] == cnt[-1].max(axis=1)[:,newaxis])
        hard_assignment = reduce(
            intersect1d, [where(a.sum(axis=1) > 1)[0] for a in assignment])
        # 'hard assignment' nodes are nodes that have most of their overlap
        # with the 0-label in gt, or that have equal amounts of overlap between
        # two other labels
        # to be a hard assigment, must be hard in all ground truth segmentations
        if self.merge_queue.is_empty(): self.rebuild_merge_queue()
        features, labels, weights, history = [], [], [], []
        while len(self.merge_queue) > 0:
            merge_priority, valid, n1, n2 = self.merge_queue.pop()
            if valid:
                features.append(feature_map_function(self, n1, n2).ravel())
                if n2 in hard_assignment:
                    n1, n2 = n2, n1
                # Calculate weights for weighting data points
                history.append([n1, n2])
                s1, s2 = [len(self.node[n]['extent']) for n in [n1, n2]]
                weights.append(
                    (compute_local_voi_change(s1, s2, self.volume_size),
                    compute_local_rand_change(s1, s2, self.volume_size))
                )

                # If n1 is a hard assignment and one of the segments it's
                # assigned to is n2 in some ground truth
                if n1 in hard_assignment and \
                        any([(a[n1,:] * a[n2,:]).any() for a in assignment]):
                    m = boundary_mean(self, n1, n2)
                    ms = [boundary_mean(self, n1, n) for n in 
                                                            self.neighbors(n1)]
                    # Only merge them if n1's boundary mean is minimum for n2
                    if m == min(ms):
                        self.merge_nodes(n2, n1)
                        labels.append(-1)
                    else:
                        _ = features.pop() # remove last item
                        _ = history.pop()
                        _ = weights.pop()
                else:
                    # Get the fraction of times that n1 and n2 are assigned to 
                    # the same segment in the ground truths
                    together = [(a[n1,:]==a[n2,:]).all() for a in assignment]
                    if sum(together)/float(len(together)) > 0.5:
                        self.merge_nodes(n1, n2)
                        labels.append(-1)
                    else:
                        labels.append(1)
        return array(features).astype(double), array(labels), array(weights), \
                                            array(history)

    def replay_merge_history(self, merge_seq, labels=None, num_errors=1):
        """Agglomerate according to a merge sequence, optionally labeled.
        
        The merge sequence and labels _must_ be generators if you don't want
        to manually keep track of how much has been consumed. The merging
        continues until num_errors false merges have been encountered, or 
        until the sequence is fully consumed.
        
        labels are -1 or 0 for 'should merge', 1 for 'should not merge'.
        
        Return value: number of elements consumed from merge_seq, and last
        merge pair observed.
        """
        if labels is None:
            labels1 = itertools.repeat(False)
            labels2 = itertools.repeat(False)
        else:
            labels1 = (label > 0 for label in labels)
            labels2 = (label > 0 for label in labels)
        counter = itertools.count()
        errors_remaining = conditional_countdown(labels2, num_errors)
        nodes = None
        for nodes, label, errs, count in \
                        izip(merge_seq, labels1, errors_remaining, counter):
            n1, n2 = nodes
            if not label:
                self.merge_nodes(n1, n2)
            elif errs == 0:
                break
        return count, nodes

    def update_ucm(self, n1, n2, score=-inf):
        """Update ultrametric contour map."""
        if self.ucm is not None:
            self.max_merge_score = max(self.max_merge_score, score)
            idxs = list(self[n1][n2]['boundary'])
            self.ucm_r[idxs] = self.max_merge_score

    def merge_nodes(self, n1, n2):
        """Merge two nodes, while updating the necessary edges."""
        self.node[n1]['extent'].update(self.node[n2]['extent'])
        self.feature_manager.update_node_cache(self, n1, n2,
                self.node[n1]['feature-cache'], self.node[n2]['feature-cache'])
        self.segmentation_r[list(self.node[n2]['extent'])] = n1
        new_neighbors = [n for n in self.neighbors(n2)
                                        if n not in [n1, self.boundary_body]]
        for n in new_neighbors:
            self.merge_edge_properties((n2,n), (n1,n))
        # this if statement enables merging of non-adjacent nodes
        if self.has_edge(n1,n2):
            self.refine_post_merge_boundaries(n1, n2)
        self.rig[n1] += self.rig[n2]
        self.rig[n2] = 0
        self.remove_node(n2)

    def refine_post_merge_boundaries(self, n1, n2):
        boundary = array(list(self[n1][n2]['boundary']))
        boundary_neighbor_pixels = self.segmentation_r[
            self.neighbor_idxs(boundary)
        ]
        add = ( (boundary_neighbor_pixels == 0) + 
            (boundary_neighbor_pixels == n1) + 
            (boundary_neighbor_pixels == n2) ).all(axis=1)
        check = True-add
        self.node[n1]['extent'].update(boundary[add])
        boundary_probs = self.probabilities_r[boundary[add]]
        self.feature_manager.pixelwise_update_node_cache(self, n1,
                        self.node[n1]['feature-cache'], boundary[add])
        self.segmentation_r[boundary[add]] = n1
        boundaries_to_edit = {}
        for px in boundary[check]:
            for lb in unique(
                        self.segmentation_r[self.neighbor_idxs(px)]):
                if lb != n1 and lb != 0:
                    try:
                        boundaries_to_edit[(n1,lb)].append(px)
                    except KeyError:
                        boundaries_to_edit[(n1,lb)] = [px]
        for u, v in boundaries_to_edit.keys():
            idxs = set(boundaries_to_edit[(u,v)])
            if self.has_edge(u, v):
                idxs = idxs - self[u][v]['boundary']
                self[u][v]['boundary'].update(idxs)
                self.feature_manager.pixelwise_update_edge_cache(self, u, v,
                                    self[u][v]['feature-cache'], list(idxs))
            else:
                self.add_edge(u, v, boundary=set(idxs))
                self[u][v]['feature-cache'] = \
                    self.feature_manager.create_edge_cache(self, u, v)
            self.update_merge_queue(u, v)
        for n in self.neighbors(n2):
            if not boundaries_to_edit.has_key((n1,n)) and n != n1:
                self.update_merge_queue(n1, n)

    def merge_node_list(self, nodes=None):
        sp_subgraph = self.subgraph(nodes)
        if len(sp_subgraph) > 0:
            node_dfs = list(dfs_preorder_nodes(sp_subgraph)) 
            # dfs_preorder_nodes returns iter, convert to list
            source_node, other_nodes = node_dfs[0], node_dfs[1:]
            for current_node in other_nodes:
                self.merge_nodes(source_node, current_node)

    def split_node(self, u, n=2, **kwargs):
        node_extent = list(self.node[u]['extent'])
        node_borders = set().union(
                        *[self[u][v]['boundary'] for v in self.neighbors(u)])
        labels = unique(self.watershed_r[node_extent])
        if labels[0] == 0:
            labels = labels[1:]
        self.remove_node(u)
        self.build_graph_from_watershed(
            idxs=array(list(set().union(node_extent, node_borders)))
        )
        self.ncut(num_clusters=n, nodes=labels, **kwargs)

    def merge_edge_properties(self, src, dst):
        """Merge the properties of edge src into edge dst."""
        u, v = dst
        w, x = src
        if not self.has_edge(u,v):
            self.add_edge(u, v, attr_dict=self[w][x])
        else:
            self[u][v]['boundary'].update(self[w][x]['boundary'])
            self.feature_manager.update_edge_cache(self, (u, v), (w, x),
                    self[u][v]['feature-cache'], self[w][x]['feature-cache'])
        try:
            self.merge_queue.invalidate(self[w][x]['qlink'])
        except KeyError:
            pass
        self.update_merge_queue(u, v)

    def update_merge_queue(self, u, v):
        """Update the merge queue item for edge (u,v). Add new by default."""
        if self.boundary_body in [u, v]:
            return
        if self[u][v].has_key('qlink'):
            self.merge_queue.invalidate(self[u][v]['qlink'])
        if not self.merge_queue.is_null_queue:
            w = self.merge_priority_function(self,u,v)
            new_qitem = [w, True, u, v]
            self[u][v]['qlink'] = new_qitem
            self[u][v]['weight'] = w
            self.merge_queue.push(new_qitem)

    def show_merge_3D(self, n1, n2, **kwargs):
        """Show the 'best' view of a putative merge between given nodes."""
        im = self.image
        if kwargs.has_key('image'):
            im = kwargs['image']
        alpha = 0.7
        if kwargs.has_key('alpha'):
            alpha = kwargs['alpha']
        fignum = 1
        if kwargs.has_key('fignum'):
            fignum = kwargs['fignum']
        boundary = zeros(self.segmentation.shape, uint8)
        boundary_idxs = list(self[n1][n2]['boundary'])
        boundary.ravel()[boundary_idxs] = 3
        boundary.ravel()[list(self.node[n1]['extent'])] = 1
        boundary.ravel()[list(self.node[n2]['extent'])] = 2
        boundary = morpho.juicy_center(boundary, self.pad_thickness)
        x, y, z = array(center_of_mass(boundary==3)).round().astype(uint32)
        def imshow_grey(im):
            _ = plt.imshow(im, cmap=plt.cm.gray, interpolation='nearest')
        def imshow_jet_a(im):
            _ = plt.imshow(im, cmap=plt.cm.jet, 
                                        interpolation='nearest', alpha=alpha)
        fig = plt.figure(fignum)
        plt.subplot(221)
        imshow_grey(im[:,:,z])
        imshow_jet_a(boundary[:,:,z])
        plt.subplot(222)
        imshow_grey(im[:,y,:])
        imshow_jet_a(boundary[:,y,:])
        plt.subplot(223)
        imshow_grey(im[x,:,:])
        imshow_jet_a(boundary[x,:,:])
        plt.subplot(224)
        if kwargs.has_key('feature_map_function'):
            f = kwargs['feature_map_function']
            features = f(self, n1, n2)
            _ = plt.scatter(arange(len(features)), features)
        else:
            _ = plt.hist(self.probabilities_r[boundary_idxs], bins=25)
        plt.title('feature vector. prob = %.4f' % 
                                self.merge_priority_function(self, n1, n2))
        return fig


    def get_segmentation(self):
        return morpho.juicy_center(self.segmentation, self.pad_thickness)

    def get_ucm(self):
        return morpho.juicy_center(self.ucm, self.pad_thickness)    

    def build_volume(self, nbunch=None):
        """Return the segmentation (numpy.ndarray) induced by the graph."""
        v = zeros_like(self.watershed)
        vr = v.ravel()
        if nbunch is None:
            nbunch = self.nodes()
        for n in nbunch:
            vr[list(self.node[n]['extent'])] = n
        return morpho.juicy_center(v,self.pad_thickness)

    def build_boundary_map(self, ebunch=None):
        if len(self.merge_queue) == 0:
            self.rebuild_merge_queue()
        m = zeros(self.probabilities.shape, double)
        mr = m.ravel()
        if ebunch is None:
            ebunch = self.edges_iter()
        ebunch = sorted([(self[u][v]['weight'], u, v) for u, v in ebunch 
                                            if self.boundary_body not in [u,v]])
        for w, u, v in ebunch:
            b = list(self[u][v]['boundary'])
            mr[b] = w
        return morpho.juicy_center(m, self.pad_thickness)

    def orphans(self):
        """List of all the nodes that do not touch the volume boundary."""
        return [n for n in self.nodes() if not self.at_volume_boundary(n)]

    def is_traversed_by_node(self, n):
        """Determine whether a body traverses the volume.
        
        This is defined as touching the volume boundary at two distinct 
        locations.
        """
        if not self.at_volume_boundary(n) or n == self.boundary_body:
            return False
        v = zeros(self.segmentation.shape, uint8)
        v.ravel()[list(self[n][self.boundary_body]['boundary'])] = 1
        _, n = label(v, ones([3]*v.ndim))
        return n > 1

    def traversing_bodies(self):
        """List all bodies that traverse the volume."""
        return [n for n in self.nodes() if self.is_traversed_by_node(n)]

    def at_volume_boundary(self, n):
        """Return True if node n touches the volume boundary."""
        return self.has_edge(n, self.boundary_body) or n == self.boundary_body

    def split_voi(self, gt=None):
        if self.gt is None and gt is None:
            return array([0,0])
        elif self.gt is not None:
            return split_voi(None, None, self.rig)
        else:
            return split_voi(self.get_segmentation(), gt, None, [0], [0])

    def write(self, fout, format='GraphML'):
        pass
        
    def ncut(self, num_clusters=10, kmeans_iters=5, sigma=255.0*20, nodes=None,
            **kwargs):
        """Run normalized cuts on the current set of superpixels.
           Keyword arguments:
               num_clusters -- number of clusters to compute
               kmeans_iters -- # iterations to run kmeans when clustering
               sigma -- sigma value when setting up weight matrix
           Return value: None
        """
        if nodes is None:
            nodes = self.nodes()
        # Compute weight matrix
        W = self.compute_W(self.merge_priority_function, nodes=nodes)
        # Run normalized cut
        labels, eigvec, eigval = ncutW(W, num_clusters, kmeans_iters, **kwargs)
        # Merge nodes that are in same cluster
        self.cluster_by_labels(labels, nodes) 
    
    def cluster_by_labels(self, labels, nodes=None):
        """Merge all superpixels with the same label (1 label per 1 sp)"""
        if nodes is None:
            nodes = array(self.nodes())
        if not (len(labels) == len(nodes)):
            raise ValueError('Number of labels should be %d but is %d.', 
                self.number_of_nodes(), len(labels))
        for l in unique(labels):
            inds = nonzero(labels==l)[0]
            nodes_to_merge = nodes[inds]
            node1 = nodes_to_merge[0]
            for node in nodes_to_merge[1:]:
                self.merge_nodes(node1,node)
                
    def compute_W(self, merge_priority_function, sigma=255.0*20, nodes=None):
        """ Computes the weight matrix for clustering"""
        if nodes is None:
            nodes = array(self.nodes())
        n = len(nodes)
        nodes2ind = dict(zip(nodes, range(n)))
        W = lil_matrix((n,n))
        for u, v in self.edges(nodes):
            try:
                i, j = nodes2ind[u], nodes2ind[v]
            except KeyError:
                continue
            w = merge_priority_function(self,u,v)
            W[i,j] = W[j,i] = exp(-w**2/sigma)
        return W
              
                    

############################
# Merge priority functions #
############################

def boundary_mean(g, n1, n2):
    return mean(g.probabilities_r[list(g[n1][n2]['boundary'])])

def boundary_median(g, n1, n2):
    return median(g.probabilities_r[list(g[n1][n2]['boundary'])])

def approximate_boundary_mean(g, n1, n2):
    n, sum_xs = g[n1][n2]['feature-cache'][0:2]
    return sum_xs/n

def make_ladder(priority_function, threshold, strictness=1):
    def ladder_function(g, n1, n2):
        s1 = len(g.node[n1]['extent'])
        s2 = len(g.node[n2]['extent'])
        ladder_condition = \
                (s1 < threshold and not g.at_volume_boundary(n1)) or \
                (s2 < threshold and not g.at_volume_boundary(n2))
        if strictness >= 2:
            ladder_condition &= ((s1 < threshold) != (s2 < threshold))
        if strictness >= 3:
            ladder_condition &= len(g[n1][n2]['boundary']) > 2

        if ladder_condition:
            return priority_function(g, n1, n2)
        else:
            return inf
    return ladder_function

def classifier_probability(feature_extractor, classifier):
    def predict(g, n1, n2):
        if n1 == g.boundary_body or n2 == g.boundary_body:
            return inf
        features = feature_extractor(g, n1, n2)
        try:
            prediction = classifier.predict_proba(features)[0,1]
        except AttributeError:
            prediction = classifier.predict(features)[0]
        return prediction
    return predict

def expected_change_voi(feature_extractor, classifier):
    prob_func = classifier_probability(feature_extractor, classifier)
    def predict(g, n1, n2):
        p = prob_func(g, n1, n2) # Prediction from the classifier
        # Calculate change in VOI if n1 and n2 should not be merged
        v = compute_local_voi_change(
            len(g.node[n1]['extent']), len(g.node[n2]['extent']), g.volume_size
        )
        # Return expected change
        return  (p*v + (1.0-p)*(-v))
    return predict

def compute_local_voi_change(s1, s2, n):
    """Compute change in VOI if we merge disjoint sizes s1,s2 in a volume n."""
    py1 = float(s1)/n
    py2 = float(s2)/n
    py = py1+py2
    return -(py1*log2(py1) + py2*log2(py2) - py*log2(py))
    
def expected_change_rand(feature_extractor, classifier):
    prob_func = classifier_probability(feature_extractor, classifier)
    def predict(g, n1, n2):
        p = float(prob_func(g, n1, n2)) # Prediction from the classifier
        v = compute_local_rand_change(
            len(g.node[n1]['extent']), len(g.node[n2]['extent']), g.volume_size
        )
        return p*v + (1.0-p)*(-v)
    return predict

def compute_local_rand_change(s1, s2, n):
    """Compute change in rand if we merge disjoint sizes s1,s2 in volume n."""
    return float(s1*s2)/nchoosek(n,2)

def boundary_mean_ladder(g, n1, n2, threshold, strictness=1):
    f = make_ladder(boundary_mean, threshold, strictness)
    return f(g, n1, n2)

def boundary_mean_plus_sem(g, n1, n2, alpha=-6):
    bvals = g.probabilities_r[list(g[n1][n2]['boundary'])]
    return mean(bvals) + alpha*sem(bvals)

def random_priority(g, n1, n2):
    if n1 == g.boundary_body or n2 == g.boundary_body:
        return inf
    return random.random()

def best_possible_segmentation(ws, gt):
    """Build the best possible segmentation given a superpixel map."""
    ws = Rag(ws)
    gt = Rag(gt)
    cnt = contingency_table(ws.get_segmentation(), gt.get_segmentation())
    assignment = cnt == cnt.max(axis=1)[:,newaxis]
    hard_assignment = where(assignment.sum(axis=1) > 1)[0]
    # currently ignoring hard assignment nodes
    assignment[hard_assignment,:] = 0
    for gt_node in range(1,cnt.shape[1]):
        ws.merge_node_list(where(assignment[:,gt_node])[0])
    return ws.get_segmentation()<|MERGE_RESOLUTION|>--- conflicted
+++ resolved
@@ -94,14 +94,8 @@
             self.merge_priority_function = boundary_mean
         else:
             self.merge_priority_function = merge_priority_function
-<<<<<<< HEAD
-        self.set_watershed(watershed, lowmem)
+        self.set_watershed(watershed, lowmem, connectivity)
         self.set_probabilities(probabilities)
-=======
-        self.set_watershed(watershed, lowmem, connectivity)
-        if probabilities is not None:
-            self.set_probabilities(probabilities)
->>>>>>> 8deb04c8
         if watershed is None:
             self.ucm = None
         else:
@@ -183,15 +177,10 @@
     def get_neighbor_idxs_lean(self, idxs, connectivity=1):
         return morpho.get_neighbor_idxs(self.watershed, idxs, connectivity)
 
-<<<<<<< HEAD
     def set_probabilities(self, probs=array([]), normalize=True):
         float_dtypes = ['float64', 'float32']
         if numpyversion >= '1.6.0': float_dtypes.append('float16')
         if probs.dtype not in map(dtype, float_dtypes):
-=======
-    def set_probabilities(self, probs, normalize=True):
-        if probs.dtype not in map(dtype, ['float64', 'float32']):
->>>>>>> 8deb04c8
             probs = probs.astype(double)
         if normalize and len(probs) > 1:
             probs -= probs.min() # ensure probs.min() == 0
@@ -213,19 +202,11 @@
             self.probabilities_r = self.probabilities.reshape(
                                                 (self.watershed.size, -1))
   
-<<<<<<< HEAD
-    def set_watershed(self, ws=array([]), lowmem=False):
+    def set_watershed(self, ws=array([]), lowmem=False, connectivity=1):
         try:
             self.boundary_body = ws.max()+1
         except ValueError: # empty watershed given
             self.boundary_body = -1
-=======
-    def set_watershed(self, ws=None, lowmem=False, connectivity=1):
-        if ws is None:
-            self.watershed = None
-            return
-        self.boundary_body = ws.max()+1
->>>>>>> 8deb04c8
         self.volume_size = ws.size
         if (ws==0).any():
             self.watershed = morpho.pad(ws, [0, self.boundary_body])
@@ -236,9 +217,12 @@
         self.segmentation_r = self.segmentation.ravel() # reduce fct calls
         self.pad_thickness = 2 if (self.segmentation==0).any() else 1
         if lowmem:
-            self.neighbor_idxs = lambda x: self.get_neighbor_idxs_lean(x, connectivity)
-        else:
-            self.pixel_neighbors = morpho.build_neighbors_array(self.watershed, connectivity)
+            def neighbor_idxs(x): 
+                return self.get_neighbor_idxs_lean(x, connectivity)
+            self.neighbor_idxs = neighbor_idxs
+        else:
+            self.pixel_neighbors = \
+                morpho.build_neighbors_array(self.watershed, connectivity)
             self.neighbor_idxs = self.get_neighbor_idxs_fast
 
     def set_ground_truth(self, gt=None):
